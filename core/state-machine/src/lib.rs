--- conflicted
+++ resolved
@@ -428,17 +428,9 @@
 pub enum ExecutionManager<F> {
 	/// Execute with the native equivalent if it is compatible with the given wasm module; otherwise fall back to the wasm.
 	NativeWhenPossible,
-<<<<<<< HEAD
 	/// Use the given wasm module. The backend on which code is executed code could be
 	/// trusted or untrusted.
 	AlwaysWasm(BackendTrustLevel),
-=======
-	/// Use the given wasm module. The backend on which code is executed could be
-	/// trusted (true) or untrusted (false).
-	/// If untrusted, all panics that occurs within externalities are treated as runtime execution error.
-	/// If trusted, they are considered fatal && aren't catched.
-	AlwaysWasm(bool),
->>>>>>> 25051c01
 	/// Run with both the wasm and the native variant (if compatible). Call `F` in the case of any discrepency.
 	Both(F),
 	/// First native, then if that fails or is not possible, wasm.
