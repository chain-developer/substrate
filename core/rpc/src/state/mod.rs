// Copyright 2017-2019 Parity Technologies (UK) Ltd.
// This file is part of Substrate.

// Substrate is free software: you can redistribute it and/or modify
// it under the terms of the GNU General Public License as published by
// the Free Software Foundation, either version 3 of the License, or
// (at your option) any later version.

// Substrate is distributed in the hope that it will be useful,
// but WITHOUT ANY WARRANTY; without even the implied warranty of
// MERCHANTABILITY or FITNESS FOR A PARTICULAR PURPOSE.  See the
// GNU General Public License for more details.

// You should have received a copy of the GNU General Public License
// along with Substrate.  If not, see <http://www.gnu.org/licenses/>.

//! Substrate state API.

mod state_full;
mod state_light;

#[cfg(test)]
mod tests;

use std::sync::Arc;
use futures03::{future, StreamExt as _, TryStreamExt as _};
use jsonrpc_pubsub::{typed::Subscriber, SubscriptionId};
use log::warn;
use rpc::{
	Result as RpcResult,
	futures::{stream, Future, Sink, Stream},
};

use api::Subscriptions;
use client::{
	BlockchainEvents, Client, CallExecutor,
	runtime_api::Metadata,
	light::{blockchain::RemoteBlockchain, fetcher::Fetcher},
};
use primitives::{
	Blake2Hasher, Bytes, H256,
	storage::{well_known_keys, StorageKey, StorageData, StorageChangeSet},
};
use runtime_version::RuntimeVersion;
use sr_primitives::{
	generic::BlockId,
	traits::{Block as BlockT, ProvideRuntimeApi},
};

use self::error::{Error, FutureResult};

pub use api::state::*;

/// State backend API.
pub trait StateBackend<B, E, Block: BlockT, RA>: Send + Sync + 'static
	where
		Block: BlockT<Hash=H256> + 'static,
		B: client::backend::Backend<Block, Blake2Hasher> + Send + Sync + 'static,
		E: client::CallExecutor<Block, Blake2Hasher> + Send + Sync + 'static,
		RA: Send + Sync + 'static,
{
	/// Get client reference.
	fn client(&self) -> &Arc<Client<B, E, Block, RA>>;

	/// Get subscriptions reference.
	fn subscriptions(&self) -> &Subscriptions;

	/// Call runtime method at given block.
	fn call(
		&self,
		block: Option<Block::Hash>,
		method: String,
		call_data: Bytes,
	) -> FutureResult<Bytes>;

	/// Returns the keys with prefix, leave empty to get all the keys.
	fn storage_keys(
		&self,
		block: Option<Block::Hash>,
		prefix: StorageKey,
	) -> FutureResult<Vec<StorageKey>>;

<<<<<<< HEAD
impl<B, E, Block, RA> State<B, E, Block, RA> where
	Block: BlockT<Hash=H256>,
	B: client::backend::Backend<Block, Blake2Hasher>,
	E: CallExecutor<Block, Blake2Hasher>,
{
	fn unwrap_or_best(&self, hash: Option<Block::Hash>) -> Result<Block::Hash> {
		crate::helpers::unwrap_or_else(|| Ok(self.client.info().chain.best_hash), hash)
	}
}

impl<B, E, Block, RA> StateApi<Block::Hash> for State<B, E, Block, RA> where
	Block: BlockT<Hash=H256> + 'static,
	B: client::backend::Backend<Block, Blake2Hasher> + Send + Sync + 'static,
	E: CallExecutor<Block, Blake2Hasher> + Send + Sync + 'static + Clone,
	RA: Send + Sync + 'static,
	Client<B, E, Block, RA>: ProvideRuntimeApi,
	<Client<B, E, Block, RA> as ProvideRuntimeApi>::Api: Metadata<Block>
{
	type Metadata = crate::metadata::Metadata;

	fn call(&self, method: String, data: Bytes, block: Option<Block::Hash>) -> Result<Bytes> {
		let block = self.unwrap_or_best(block)?;
		trace!(target: "rpc", "Calling runtime at {:?} for method {} ({})", block, method, HexDisplay::from(&data.0));
		let return_data = self.client
			.executor()
			.call(
				&BlockId::Hash(block),
				&method,
				&data.0,
				ExecutionStrategy::NativeElseWasm,
				primitives::offchain::NeverOffchainExt::new(),
			)
			.map_err(client_err)?;
		Ok(Bytes(return_data))
	}

	fn storage_keys(&self, key_prefix: StorageKey, block: Option<Block::Hash>) -> Result<Vec<StorageKey>> {
		let block = self.unwrap_or_best(block)?;
		trace!(target: "rpc", "Querying storage keys at {:?}", block);
		Ok(self.client.storage_keys(&BlockId::Hash(block), &key_prefix).map_err(client_err)?)
	}

	fn storage(&self, key: StorageKey, block: Option<Block::Hash>) -> Result<Option<StorageData>> {
		let block = self.unwrap_or_best(block)?;
		trace!(target: "rpc", "Querying storage at {:?} for key {}", block, HexDisplay::from(&key.0));
		Ok(self.client.storage(&BlockId::Hash(block), &key).map_err(client_err)?)
	}

	fn storage_hash(&self, key: StorageKey, block: Option<Block::Hash>) -> Result<Option<Block::Hash>> {
		let block = self.unwrap_or_best(block)?;
		trace!(target: "rpc", "Querying storage hash at {:?} for key {}", block, HexDisplay::from(&key.0));
		Ok(self.client.storage_hash(&BlockId::Hash(block), &key).map_err(client_err)?)
	}
=======
	/// Returns a storage entry at a specific block's state.
	fn storage(
		&self,
		block: Option<Block::Hash>,
		key: StorageKey,
	) -> FutureResult<Option<StorageData>>;
>>>>>>> 0c08276b

	/// Returns the hash of a storage entry at a block's state.
	fn storage_hash(
		&self,
		block: Option<Block::Hash>,
		key: StorageKey,
	) -> FutureResult<Option<Block::Hash>>;

	/// Returns the size of a storage entry at a block's state.
	fn storage_size(
		&self,
		block: Option<Block::Hash>,
		key: StorageKey,
	) -> FutureResult<Option<u64>> {
		Box::new(self.storage(block, key)
			.map(|x| x.map(|x| x.0.len() as u64)))
	}

	/// Returns the keys with prefix from a child storage, leave empty to get all the keys
	fn child_storage_keys(
		&self,
		block: Option<Block::Hash>,
		child_storage_key: StorageKey,
		prefix: StorageKey,
	) -> FutureResult<Vec<StorageKey>>;

	/// Returns a child storage entry at a specific block's state.
	fn child_storage(
		&self,
		block: Option<Block::Hash>,
		child_storage_key: StorageKey,
		key: StorageKey,
	) -> FutureResult<Option<StorageData>>;

	/// Returns the hash of a child storage entry at a block's state.
	fn child_storage_hash(
		&self,
		block: Option<Block::Hash>,
		child_storage_key: StorageKey,
		key: StorageKey,
	) -> FutureResult<Option<Block::Hash>>;

	/// Returns the size of a child storage entry at a block's state.
	fn child_storage_size(
		&self,
		block: Option<Block::Hash>,
		child_storage_key: StorageKey,
		key: StorageKey,
	) -> FutureResult<Option<u64>> {
		Box::new(self.child_storage(block, child_storage_key, key)
			.map(|x| x.map(|x| x.0.len() as u64)))
	}

	/// Returns the runtime metadata as an opaque blob.
	fn metadata(&self, block: Option<Block::Hash>) -> FutureResult<Bytes>;

	/// Get the runtime version.
	fn runtime_version(&self, block: Option<Block::Hash>) -> FutureResult<RuntimeVersion>;

	/// Query historical storage entries (by key) starting from a block given as the second parameter.
	///
	/// NOTE This first returned result contains the initial state of storage for all keys.
	/// Subsequent values in the vector represent changes to the previous state (diffs).
	fn query_storage(
		&self,
		from: Block::Hash,
		to: Option<Block::Hash>,
		keys: Vec<StorageKey>,
	) -> FutureResult<Vec<StorageChangeSet<Block::Hash>>>;

	/// New runtime version subscription
	fn subscribe_runtime_version(
		&self,
		_meta: crate::metadata::Metadata,
		subscriber: Subscriber<RuntimeVersion>,
	) {
		let stream = match self.client().storage_changes_notification_stream(
			Some(&[StorageKey(well_known_keys::CODE.to_vec())]),
			None,
		) {
			Ok(stream) => stream,
			Err(err) => {
				let _ = subscriber.reject(Error::from(client_err(err)).into());
				return;
			}
		};

		self.subscriptions().add(subscriber, |sink| {
			let version = self.runtime_version(None.into())
				.map_err(Into::into)
				.wait();

			let client = self.client().clone();
			let mut previous_version = version.clone();

			let stream = stream
				.filter_map(move |_| {
					let info = client.info();
					let version = client
						.runtime_version_at(&BlockId::hash(info.chain.best_hash))
						.map_err(client_err)
						.map_err(Into::into);
					if previous_version != version {
						previous_version = version.clone();
						future::ready(Some(Ok::<_, ()>(version)))
					} else {
						future::ready(None)
					}
				})
				.compat();

			sink
				.sink_map_err(|e| warn!("Error sending notifications: {:?}", e))
				.send_all(
					stream::iter_result(vec![Ok(version)])
					.chain(stream)
				)
				// we ignore the resulting Stream (if the first stream is over we are unsubscribed)
				.map(|_| ())
		});
	}

	/// Unsubscribe from runtime version subscription
	fn unsubscribe_runtime_version(
		&self,
		_meta: Option<crate::metadata::Metadata>,
		id: SubscriptionId,
	) -> RpcResult<bool> {
		Ok(self.subscriptions().cancel(id))
	}

	/// New storage subscription
	fn subscribe_storage(
		&self,
		_meta: crate::metadata::Metadata,
		subscriber: Subscriber<StorageChangeSet<Block::Hash>>,
		keys: Option<Vec<StorageKey>>
	) {
		let keys = Into::<Option<Vec<_>>>::into(keys);
		let stream = match self.client().storage_changes_notification_stream(
			keys.as_ref().map(|x| &**x),
			None
		) {
			Ok(stream) => stream,
			Err(err) => {
				let _ = subscriber.reject(client_err(err).into());
				return;
			},
		};

		// initial values
		let initial = stream::iter_result(keys
			.map(|keys| {
				let block = self.client().info().chain.best_hash;
				let changes = keys
					.into_iter()
					.map(|key| self.storage(Some(block.clone()).into(), key.clone())
						.map(|val| (key.clone(), val))
						.wait()
						.unwrap_or_else(|_| (key, None))
					)
					.collect();
				vec![Ok(Ok(StorageChangeSet { block, changes }))]
			}).unwrap_or_default());

		self.subscriptions().add(subscriber, |sink| {
			let stream = stream
				.map(|(block, changes)| Ok::<_, ()>(Ok(StorageChangeSet {
					block,
					changes: changes.iter()
						.filter_map(|(o_sk, k, v)| if o_sk.is_none() {
							Some((k.clone(),v.cloned()))
						} else { None }).collect(),
				})))
				.compat();

			sink
				.sink_map_err(|e| warn!("Error sending notifications: {:?}", e))
				.send_all(initial.chain(stream))
				// we ignore the resulting Stream (if the first stream is over we are unsubscribed)
				.map(|_| ())
		})
	}

	/// Unsubscribe from storage subscription
	fn unsubscribe_storage(
		&self,
		_meta: Option<crate::metadata::Metadata>,
		id: SubscriptionId,
	) -> RpcResult<bool> {
		Ok(self.subscriptions().cancel(id))
	}
}

/// Create new state API that works on full node.
pub fn new_full<B, E, Block: BlockT, RA>(
	client: Arc<Client<B, E, Block, RA>>,
	subscriptions: Subscriptions,
) -> State<B, E, Block, RA>
	where
		Block: BlockT<Hash=H256> + 'static,
		B: client::backend::Backend<Block, Blake2Hasher> + Send + Sync + 'static,
		E: CallExecutor<Block, Blake2Hasher> + Send + Sync + 'static + Clone,
		RA: Send + Sync + 'static,
		Client<B, E, Block, RA>: ProvideRuntimeApi,
		<Client<B, E, Block, RA> as ProvideRuntimeApi>::Api: Metadata<Block>,
{
	State {
		backend: Box::new(self::state_full::FullState::new(client, subscriptions)),
	}
}

/// Create new state API that works on light node.
pub fn new_light<B, E, Block: BlockT, RA, F: Fetcher<Block>>(
	client: Arc<Client<B, E, Block, RA>>,
	subscriptions: Subscriptions,
	remote_blockchain: Arc<dyn RemoteBlockchain<Block>>,
	fetcher: Arc<F>,
) -> State<B, E, Block, RA>
	where
		Block: BlockT<Hash=H256> + 'static,
		B: client::backend::Backend<Block, Blake2Hasher> + Send + Sync + 'static,
		E: CallExecutor<Block, Blake2Hasher> + Send + Sync + 'static + Clone,
		RA: Send + Sync + 'static,
		F: Send + Sync + 'static,
{
	State {
		backend: Box::new(self::state_light::LightState::new(
			client,
			subscriptions,
			remote_blockchain,
			fetcher,
		)),
	}
}

/// State API with subscriptions support.
pub struct State<B, E, Block, RA> {
	backend: Box<dyn StateBackend<B, E, Block, RA>>,
}

impl<B, E, Block, RA> StateApi<Block::Hash> for State<B, E, Block, RA>
	where
		Block: BlockT<Hash=H256> + 'static,
		B: client::backend::Backend<Block, Blake2Hasher> + Send + Sync + 'static,
		E: CallExecutor<Block, Blake2Hasher> + Send + Sync + 'static + Clone,
		RA: Send + Sync + 'static,
{
	type Metadata = crate::metadata::Metadata;

	fn call(&self, method: String, data: Bytes, block: Option<Block::Hash>) -> FutureResult<Bytes> {
		self.backend.call(block, method, data)
	}

	fn storage_keys(
		&self,
		key_prefix: StorageKey,
		block: Option<Block::Hash>,
	) -> FutureResult<Vec<StorageKey>> {
		self.backend.storage_keys(block, key_prefix)
	}

	fn storage(&self, key: StorageKey, block: Option<Block::Hash>) -> FutureResult<Option<StorageData>> {
		self.backend.storage(block, key)
	}

	fn storage_hash(&self, key: StorageKey, block: Option<Block::Hash>) -> FutureResult<Option<Block::Hash>> {
		self.backend.storage_hash(block, key)
	}

	fn storage_size(&self, key: StorageKey, block: Option<Block::Hash>) -> FutureResult<Option<u64>> {
		self.backend.storage_size(block, key)
	}

	fn child_storage(
		&self,
		child_storage_key: StorageKey,
		key: StorageKey,
		block: Option<Block::Hash>
	) -> FutureResult<Option<StorageData>> {
		self.backend.child_storage(block, child_storage_key, key)
	}

	fn child_storage_keys(
		&self,
		child_storage_key: StorageKey,
		key_prefix: StorageKey,
		block: Option<Block::Hash>
	) -> FutureResult<Vec<StorageKey>> {
		self.backend.child_storage_keys(block, child_storage_key, key_prefix)
	}

	fn child_storage_hash(
		&self,
		child_storage_key: StorageKey,
		key: StorageKey,
		block: Option<Block::Hash>
	) -> FutureResult<Option<Block::Hash>> {
		self.backend.child_storage_hash(block, child_storage_key, key)
	}

	fn child_storage_size(
		&self,
		child_storage_key: StorageKey,
		key: StorageKey,
		block: Option<Block::Hash>
	) -> FutureResult<Option<u64>> {
		self.backend.child_storage_size(block, child_storage_key, key)
	}

	fn metadata(&self, block: Option<Block::Hash>) -> FutureResult<Bytes> {
		self.backend.metadata(block)
	}

	fn query_storage(
		&self,
		keys: Vec<StorageKey>,
		from: Block::Hash,
		to: Option<Block::Hash>
	) -> FutureResult<Vec<StorageChangeSet<Block::Hash>>> {
		self.backend.query_storage(from, to, keys)
	}

	fn subscribe_storage(
		&self,
		meta: Self::Metadata,
		subscriber: Subscriber<StorageChangeSet<Block::Hash>>,
		keys: Option<Vec<StorageKey>>
	) {
		self.backend.subscribe_storage(meta, subscriber, keys);
	}

	fn unsubscribe_storage(&self, meta: Option<Self::Metadata>, id: SubscriptionId) -> RpcResult<bool> {
		self.backend.unsubscribe_storage(meta, id)
	}

	fn runtime_version(&self, at: Option<Block::Hash>) -> FutureResult<RuntimeVersion> {
		self.backend.runtime_version(at)
	}

	fn subscribe_runtime_version(&self, meta: Self::Metadata, subscriber: Subscriber<RuntimeVersion>) {
		self.backend.subscribe_runtime_version(meta, subscriber);
	}

	fn unsubscribe_runtime_version(
		&self,
		meta: Option<Self::Metadata>,
		id: SubscriptionId,
	) -> RpcResult<bool> {
		self.backend.unsubscribe_runtime_version(meta, id)
	}
}

fn client_err(err: client::error::Error) -> Error {
	Error::Client(Box::new(err))
}<|MERGE_RESOLUTION|>--- conflicted
+++ resolved
@@ -80,68 +80,12 @@
 		prefix: StorageKey,
 	) -> FutureResult<Vec<StorageKey>>;
 
-<<<<<<< HEAD
-impl<B, E, Block, RA> State<B, E, Block, RA> where
-	Block: BlockT<Hash=H256>,
-	B: client::backend::Backend<Block, Blake2Hasher>,
-	E: CallExecutor<Block, Blake2Hasher>,
-{
-	fn unwrap_or_best(&self, hash: Option<Block::Hash>) -> Result<Block::Hash> {
-		crate::helpers::unwrap_or_else(|| Ok(self.client.info().chain.best_hash), hash)
-	}
-}
-
-impl<B, E, Block, RA> StateApi<Block::Hash> for State<B, E, Block, RA> where
-	Block: BlockT<Hash=H256> + 'static,
-	B: client::backend::Backend<Block, Blake2Hasher> + Send + Sync + 'static,
-	E: CallExecutor<Block, Blake2Hasher> + Send + Sync + 'static + Clone,
-	RA: Send + Sync + 'static,
-	Client<B, E, Block, RA>: ProvideRuntimeApi,
-	<Client<B, E, Block, RA> as ProvideRuntimeApi>::Api: Metadata<Block>
-{
-	type Metadata = crate::metadata::Metadata;
-
-	fn call(&self, method: String, data: Bytes, block: Option<Block::Hash>) -> Result<Bytes> {
-		let block = self.unwrap_or_best(block)?;
-		trace!(target: "rpc", "Calling runtime at {:?} for method {} ({})", block, method, HexDisplay::from(&data.0));
-		let return_data = self.client
-			.executor()
-			.call(
-				&BlockId::Hash(block),
-				&method,
-				&data.0,
-				ExecutionStrategy::NativeElseWasm,
-				primitives::offchain::NeverOffchainExt::new(),
-			)
-			.map_err(client_err)?;
-		Ok(Bytes(return_data))
-	}
-
-	fn storage_keys(&self, key_prefix: StorageKey, block: Option<Block::Hash>) -> Result<Vec<StorageKey>> {
-		let block = self.unwrap_or_best(block)?;
-		trace!(target: "rpc", "Querying storage keys at {:?}", block);
-		Ok(self.client.storage_keys(&BlockId::Hash(block), &key_prefix).map_err(client_err)?)
-	}
-
-	fn storage(&self, key: StorageKey, block: Option<Block::Hash>) -> Result<Option<StorageData>> {
-		let block = self.unwrap_or_best(block)?;
-		trace!(target: "rpc", "Querying storage at {:?} for key {}", block, HexDisplay::from(&key.0));
-		Ok(self.client.storage(&BlockId::Hash(block), &key).map_err(client_err)?)
-	}
-
-	fn storage_hash(&self, key: StorageKey, block: Option<Block::Hash>) -> Result<Option<Block::Hash>> {
-		let block = self.unwrap_or_best(block)?;
-		trace!(target: "rpc", "Querying storage hash at {:?} for key {}", block, HexDisplay::from(&key.0));
-		Ok(self.client.storage_hash(&BlockId::Hash(block), &key).map_err(client_err)?)
-	}
-=======
 	/// Returns a storage entry at a specific block's state.
 	fn storage(
 		&self,
 		block: Option<Block::Hash>,
 		key: StorageKey,
 	) -> FutureResult<Option<StorageData>>;
->>>>>>> 0c08276b
 
 	/// Returns the hash of a storage entry at a block's state.
 	fn storage_hash(
