--- conflicted
+++ resolved
@@ -801,25 +801,6 @@
 	}
 
 	fn finalize_block(&self, hash: Block::Hash, number: NumberFor<Block>, round: u64, commit: Commit<Block>) -> Result<(), Self::Error> {
-<<<<<<< HEAD
-		#[allow(deprecated)]
-		let blockchain = self.inner.backend().blockchain();
-		let status = blockchain.info();
-		if number <= status.finalized_number && blockchain.hash(number)? == Some(hash) {
-			// This can happen after a forced change (triggered by the finality tracker when finality is stalled), since
-			// the voter will be restarted at the median last finalized block, which can be lower than the local best
-			// finalized block.
-			warn!(target: "afg", "Re-finalized block #{:?} ({:?}) in the canonical chain, current best finalized is #{:?}",
-				  hash,
-				  number,
-				  status.finalized_number,
-			);
-
-			return Ok(());
-		}
-
-=======
->>>>>>> 2ac2f065
 		finalize_block(
 			&*self.inner,
 			&self.authority_set,
@@ -969,8 +950,6 @@
 	E: CallExecutor<Block, Blake2Hasher> + Send + Sync,
 	RA: Send + Sync,
 {
-	use client::blockchain::HeaderBackend;
-
 	#[allow(deprecated)]
 	let blockchain = client.backend().blockchain();
 	let info = blockchain.info();
