// Copyright 2019 Parity Technologies (UK) Ltd.
// This file is part of Substrate.

// Substrate is free software: you can redistribute it and/or modify
// it under the terms of the GNU General Public License as published by
// the Free Software Foundation, either version 3 of the License, or
// (at your option) any later version.

// Substrate is distributed in the hope that it will be useful,
// but WITHOUT ANY WARRANTY; without even the implied warranty of
// MERCHANTABILITY or FITNESS FOR A PARTICULAR PURPOSE.  See the
// GNU General Public License for more details.

// You should have received a copy of the GNU General Public License
// along with Substrate.  If not, see <http://www.gnu.org/licenses/>.

//! # BABE consensus
//!
//! BABE (Blind Assignment for Blockchain Extension) consensus in Substrate.

#![forbid(unsafe_code, missing_docs)]
pub use babe_primitives::*;
pub use consensus_common::SyncOracle;
use std::{collections::HashMap, sync::Arc, u64, fmt::{Debug, Display}, pin::Pin, time::{Instant, Duration}};
use babe_primitives;
use consensus_common::ImportResult;
use consensus_common::import_queue::{
	BoxJustificationImport, BoxFinalityProofImport,
};
use consensus_common::well_known_cache_keys::Id as CacheKeyId;
use sr_primitives::{generic, generic::{BlockId, OpaqueDigestItemId}, Justification};
use sr_primitives::traits::{
	Block as BlockT, Header, DigestItemFor, NumberFor, ProvideRuntimeApi,
	SimpleBitOps, Zero,
};
use keystore::KeyStorePtr;
use runtime_support::serde::{Serialize, Deserialize};
use codec::{Decode, Encode};
use parking_lot::{Mutex, MutexGuard};
use primitives::{Blake2Hasher, H256, Pair, Public};
use merlin::Transcript;
use inherents::{InherentDataProviders, InherentData};
use substrate_telemetry::{
	telemetry,
	CONSENSUS_TRACE,
	CONSENSUS_DEBUG,
	CONSENSUS_WARN,
	CONSENSUS_INFO,
};
use schnorrkel::{
	keys::Keypair,
	vrf::{
		VRFProof, VRFProofBatchable, VRFInOut,
	},
};
use consensus_common::{
	self, BlockImport, Environment, Proposer,
	ForkChoiceStrategy, BlockImportParams, BlockOrigin, Error as ConsensusError,
};
use srml_babe::{
	BabeInherentData,
	timestamp::{TimestampInherentData, InherentType as TimestampInherent}
};
use consensus_common::{SelectChain, well_known_cache_keys};
use consensus_common::import_queue::{Verifier, BasicQueue};
use client::{
	block_builder::api::BlockBuilder as BlockBuilderApi,
	blockchain::{self, HeaderBackend, ProvideCache}, BlockchainEvents, CallExecutor, Client,
	runtime_api::ApiExt, error::Result as ClientResult, backend::{AuxStore, Backend},
	ProvideUncles,
	utils::is_descendent_of,
};
use fork_tree::ForkTree;
use slots::{CheckedHeader, check_equivocation};
use futures::{prelude::*, future};
use futures01::Stream as _;
use futures_timer::Delay;
use log::{error, warn, debug, info, trace};

use slots::{SlotWorker, SlotData, SlotInfo, SlotCompatible, SignedDuration};

mod aux_schema;
#[cfg(test)]
mod tests;
pub use babe_primitives::{AuthorityId, AuthorityPair, AuthoritySignature};

/// A slot duration. Create with `get_or_compute`.
// FIXME: Once Rust has higher-kinded types, the duplication between this
// and `super::babe::Config` can be eliminated.
// https://github.com/paritytech/substrate/issues/2434
pub struct Config(slots::SlotDuration<BabeConfiguration>);

impl Config {
	/// Either fetch the slot duration from disk or compute it from the genesis
	/// state.
	pub fn get_or_compute<B: BlockT, C>(client: &C) -> ClientResult<Self>
	where
		C: AuxStore + ProvideRuntimeApi, C::Api: BabeApi<B>,
	{
		trace!(target: "babe", "Getting slot duration");
		match slots::SlotDuration::get_or_compute(client, |a, b| a.startup_data(b)).map(Self) {
			Ok(s) => Ok(s),
			Err(s) => {
				warn!(target: "babe", "Failed to get slot duration");
				Err(s)
			}
		}
	}

	/// Get the slot duration in milliseconds.
	pub fn get(&self) -> u64 {
		self.0.slot_duration
	}

	/// Retrieve the threshold calculation constant `c`.
	pub fn c(&self) -> (u64, u64) {
		self.0.c
	}
}

impl SlotCompatible for BabeLink {
	fn extract_timestamp_and_slot(
		&self,
		data: &InherentData,
	) -> Result<(TimestampInherent, u64, std::time::Duration), consensus_common::Error> {
		trace!(target: "babe", "extract timestamp");
		data.timestamp_inherent_data()
			.and_then(|t| data.babe_inherent_data().map(|a| (t, a)))
			.map_err(Into::into)
			.map_err(consensus_common::Error::InherentData)
			.map(|(x, y)| (x, y, self.0.lock().0.take().unwrap_or_default()))
	}
}

/// Parameters for BABE.
pub struct BabeParams<C, E, I, SO, SC> {
	/// The configuration for BABE. Includes the slot duration, threshold, and
	/// other parameters.
	pub config: Config,

	/// The keystore that manages the keys of the node.
	pub keystore: KeyStorePtr,

	/// The client to use
	pub client: Arc<C>,

	/// The SelectChain Strategy
	pub select_chain: SC,

	/// A block importer
	pub block_import: I,

	/// The environment
	pub env: E,

	/// A sync oracle
	pub sync_oracle: SO,

	/// Providers for inherent data.
	pub inherent_data_providers: InherentDataProviders,

	/// Force authoring of blocks even if we are offline
	pub force_authoring: bool,

	/// The source of timestamps for relative slots
	pub time_source: BabeLink,
}

/// Start the babe worker. The returned future should be run in a tokio runtime.
pub fn start_babe<B, C, SC, E, I, SO, Error, H>(BabeParams {
	config,
	client,
	keystore,
	select_chain,
	block_import,
	env,
	sync_oracle,
	inherent_data_providers,
	force_authoring,
	time_source,
}: BabeParams<C, E, I, SO, SC>) -> Result<
	impl futures01::Future<Item=(), Error=()>,
	consensus_common::Error,
> where
	B: BlockT<Header=H>,
	C: ProvideRuntimeApi + ProvideCache<B> + ProvideUncles<B> + Send + Sync + 'static,
	C::Api: BabeApi<B>,
	SC: SelectChain<B> + 'static,
	E::Proposer: Proposer<B, Error=Error>,
	<E::Proposer as Proposer<B>>::Create: Unpin + Send + 'static,
	H: Header<Hash=B::Hash>,
	E: Environment<B, Error=Error>,
	I: BlockImport<B> + Send + Sync + 'static,
	Error: std::error::Error + Send + From<::consensus_common::Error> + From<I::Error> + 'static,
	SO: SyncOracle + Send + Sync + Clone,
{
	let worker = BabeWorker {
		client: client.clone(),
		block_import: Arc::new(Mutex::new(block_import)),
		env,
		sync_oracle: sync_oracle.clone(),
		force_authoring,
		c: config.c(),
		keystore,
	};
	register_babe_inherent_data_provider(&inherent_data_providers, config.0.slot_duration())?;
	uncles::register_uncles_inherent_data_provider(
		client.clone(),
		select_chain.clone(),
		&inherent_data_providers,
	)?;
	Ok(slots::start_slot_worker(
		config.0,
		select_chain,
		worker,
		sync_oracle,
		inherent_data_providers,
		time_source,
	).map(|()| Ok::<(), ()>(())).compat())
}

struct BabeWorker<C, E, I, SO> {
	client: Arc<C>,
	block_import: Arc<Mutex<I>>,
	env: E,
	sync_oracle: SO,
	force_authoring: bool,
	c: (u64, u64),
	keystore: KeyStorePtr,
}

impl<Hash, H, B, C, E, I, Error, SO> SlotWorker<B> for BabeWorker<C, E, I, SO> where
	B: BlockT<Header=H, Hash=Hash>,
	C: ProvideRuntimeApi + ProvideCache<B>,
	C::Api: BabeApi<B>,
	E: Environment<B, Error=Error>,
	E::Proposer: Proposer<B, Error=Error>,
	<E::Proposer as Proposer<B>>::Create: Unpin + Send + 'static,
	Hash: Debug + Eq + Copy + SimpleBitOps + Encode + Decode + Serialize +
		for<'de> Deserialize<'de> + Debug + Default + AsRef<[u8]> + AsMut<[u8]> +
		std::hash::Hash + Display + Send + Sync + 'static,
	H: Header<Hash=B::Hash>,
	I: BlockImport<B> + Send + Sync + 'static,
	SO: SyncOracle + Send + Clone,
	Error: std::error::Error + Send + From<::consensus_common::Error> + From<I::Error> + 'static,
{
	type OnSlot = Pin<Box<dyn Future<Output = Result<(), consensus_common::Error>> + Send>>;

	fn on_slot(
		&mut self,
		chain_head: B::Header,
		slot_info: SlotInfo,
	) -> Self::OnSlot {
		let ref client = self.client;
		let block_import = self.block_import.clone();

		let (timestamp, slot_number, slot_duration) =
			(slot_info.timestamp, slot_info.number, slot_info.duration);

		let regular_epoch = epoch_from_runtime(client.as_ref(), &BlockId::Hash(chain_head.hash()))
			.ok_or(consensus_common::Error::InvalidAuthoritiesSet);

		let epoch = match regular_epoch {
			Ok(epoch) => epoch,
			Err(e) => {
				error!(
					target: "babe",
					"Unable to fetch authorities at block {:?}: {:?}",
					chain_head.hash(),
					e
				);
				telemetry!(CONSENSUS_WARN; "babe.unable_fetching_authorities";
					"slot" => ?chain_head.hash(), "err" => ?e
				);
				return Box::pin(future::ready(Ok(())));
			}
		};

		let Epoch { ref authorities, .. } = epoch;

		if authorities.is_empty() {
			error!(target: "babe", "No authorities at block {:?}", chain_head.hash());
		}

		if !self.force_authoring && self.sync_oracle.is_offline() && authorities.len() > 1 {
			debug!(target: "babe", "Skipping proposal slot. Waiting for the network.");
			telemetry!(CONSENSUS_DEBUG; "babe.skipping_proposal_slot";
				"authorities_len" => authorities.len()
			);
			return Box::pin(future::ready(Ok(())));
		}

		let proposal_work = if let Some(claim) = claim_slot(
			slot_info.number,
			epoch,
			self.c,
			&self.keystore,
		) {
			let ((inout, vrf_proof, _batchable_proof), authority_index, key) = claim;

			debug!(
				target: "babe", "Starting authorship at slot {}; timestamp = {}",
				slot_number,
				timestamp,
			);
			telemetry!(CONSENSUS_DEBUG; "babe.starting_authorship";
				"slot_number" => slot_number, "timestamp" => timestamp
			);

			// we are the slot author. make a block and sign it.
			let mut proposer = match self.env.init(&chain_head) {
				Ok(p) => p,
				Err(e) => {
					warn!(target: "babe",
						"Unable to author block in slot {:?}: {:?}",
						slot_number,
						e,
					);
					telemetry!(CONSENSUS_WARN; "babe.unable_authoring_block";
						"slot" => slot_number, "err" => ?e
					);
					return Box::pin(future::ready(Ok(())))
				}
			};

			let inherent_digest = BabePreDigest {
				vrf_proof,
				vrf_output: inout.to_output(),
				authority_index: authority_index as u32,
				slot_number,
			};

			// deadline our production to approx. the end of the slot
			let remaining_duration = slot_info.remaining_duration();
			futures::future::select(
				proposer.propose(
					slot_info.inherent_data,
					generic::Digest {
						logs: vec![
							generic::DigestItem::babe_pre_digest(inherent_digest.clone()),
						],
					},
					remaining_duration,
				).map_err(|e| consensus_common::Error::ClientImport(format!("{:?}", e)).into()),
				Delay::new(remaining_duration)
					.map_err(|err| consensus_common::Error::FaultyTimer(err).into())
			).map(|v| match v {
				futures::future::Either::Left((v, _)) => v.map(|v| (v, key)),
				futures::future::Either::Right((Ok(_), _)) =>
					Err(consensus_common::Error::ClientImport("Timeout in the BaBe proposer".into())),
				futures::future::Either::Right((Err(err), _)) => Err(err),
			})
		} else {
			return Box::pin(future::ready(Ok(())));
		};

		Box::pin(proposal_work.map_ok(move |(b, key)| {
			// minor hack since we don't have access to the timestamp
			// that is actually set by the proposer.
			let slot_after_building = SignedDuration::default().slot_now(slot_duration);
			if slot_after_building != slot_number {
				info!(
					target: "babe",
					"Discarding proposal for slot {}; block production took too long",
					slot_number
				);
				telemetry!(CONSENSUS_INFO; "babe.discarding_proposal_took_too_long";
					"slot" => slot_number
				);
				return;
			}

			let (header, body) = b.deconstruct();
			let header_num = header.number().clone();
			let parent_hash = header.parent_hash().clone();

			// sign the pre-sealed hash of the block and then
			// add it to a digest item.
			let header_hash = header.hash();
			let signature = key.sign(header_hash.as_ref());
			let signature_digest_item = DigestItemFor::<B>::babe_seal(signature);

			let import_block = BlockImportParams::<B> {
				origin: BlockOrigin::Own,
				header,
				justification: None,
				post_digests: vec![signature_digest_item],
				body: Some(body),
				finalized: false,
				auxiliary: Vec::new(),
				fork_choice: ForkChoiceStrategy::LongestChain,
			};

			info!(target: "babe",
					"Pre-sealed block for proposal at {}. Hash now {:?}, previously {:?}.",
					header_num,
					import_block.post_header().hash(),
					header_hash,
			);

			telemetry!(CONSENSUS_INFO; "babe.pre_sealed_block";
				"header_num" => ?header_num,
				"hash_now" => ?import_block.post_header().hash(),
				"hash_previously" => ?header_hash,
			);

			if let Err(e) = block_import.lock().import_block(import_block, Default::default()) {
				warn!(target: "babe", "Error with block built on {:?}: {:?}",
						parent_hash, e);
				telemetry!(CONSENSUS_WARN; "babe.err_with_block_built_on";
					"hash" => ?parent_hash, "err" => ?e
				);
			}
		}))
	}
}

macro_rules! babe_err {
	($($i: expr),+) => {
		{ debug!(target: "babe", $($i),+)
		; format!($($i),+)
		}
	};
}

/// Extract the BABE pre digest from the given header. Pre-runtime digests are
/// mandatory, the function will return `Err` if none is found.
fn find_pre_digest<B: BlockT>(header: &B::Header) -> Result<BabePreDigest, String>
	where DigestItemFor<B>: CompatibleDigestItem,
{
	let mut pre_digest: Option<_> = None;
	for log in header.digest().logs() {
		trace!(target: "babe", "Checking log {:?}, looking for pre runtime digest", log);
		match (log.as_babe_pre_digest(), pre_digest.is_some()) {
			(Some(_), true) => Err(babe_err!("Multiple BABE pre-runtime digests, rejecting!"))?,
			(None, _) => trace!(target: "babe", "Ignoring digest not meant for us"),
			(s, false) => pre_digest = s,
		}
	}
	pre_digest.ok_or_else(|| babe_err!("No BABE pre-runtime digest found"))
}

/// Extract the BABE epoch change digest from the given header, if it exists.
fn find_next_epoch_digest<B: BlockT>(header: &B::Header) -> Result<Option<Epoch>, String>
	where DigestItemFor<B>: CompatibleDigestItem,
{
	let mut epoch_digest: Option<_> = None;
	for log in header.digest().logs() {
		trace!(target: "babe", "Checking log {:?}, looking for epoch change digest.", log);
		let log = log.try_to::<ConsensusLog>(OpaqueDigestItemId::Consensus(&BABE_ENGINE_ID));
		match (log, epoch_digest.is_some()) {
			(Some(ConsensusLog::NextEpochData(_)), true) => Err(babe_err!("Multiple BABE epoch change digests, rejecting!"))?,
			(Some(ConsensusLog::NextEpochData(epoch)), false) => epoch_digest = Some(epoch),
			_ => trace!(target: "babe", "Ignoring digest not meant for us"),
		}
	}

	Ok(epoch_digest)
}

/// Check a header has been signed by the right key. If the slot is too far in
/// the future, an error will be returned. If successful, returns the pre-header
/// and the digest item containing the seal.
///
/// The seal must be the last digest.  Otherwise, the whole header is considered
/// unsigned.  This is required for security and must not be changed.
///
/// This digest item will always return `Some` when used with `as_babe_pre_digest`.
// FIXME #1018 needs misbehavior types. The `transaction_pool` parameter will be 
// used to submit such misbehavior reports.
fn check_header<B: BlockT + Sized, C: AuxStore, T>(
	client: &C,
	slot_now: u64,
	mut header: B::Header,
	hash: B::Hash,
	authorities: &[(AuthorityId, BabeWeight)],
	randomness: [u8; 32],
	epoch_index: u64,
	c: (u64, u64),
	_transaction_pool: Option<&T>,
) -> Result<CheckedHeader<B::Header, (DigestItemFor<B>, DigestItemFor<B>)>, String> where
	DigestItemFor<B>: CompatibleDigestItem,
	T: Send + Sync + 'static,
{
	trace!(target: "babe", "Checking header");
	let seal = match header.digest_mut().pop() {
		Some(x) => x,
		None => return Err(babe_err!("Header {:?} is unsealed", hash)),
	};

	let sig = seal.as_babe_seal().ok_or_else(|| {
		babe_err!("Header {:?} has a bad seal", hash)
	})?;

	let pre_digest = find_pre_digest::<B>(&header)?;

	let BabePreDigest { slot_number, authority_index, ref vrf_proof, ref vrf_output } = pre_digest;

	if slot_number > slot_now {
		header.digest_mut().push(seal);
		Ok(CheckedHeader::Deferred(header, slot_number))
	} else if authority_index > authorities.len() as u32 {
		Err(babe_err!("Slot author not found"))
	} else {
		let (pre_hash, author) = (header.hash(), &authorities[authority_index as usize].0);

		if AuthorityPair::verify(&sig, pre_hash, &author) {
			let (inout, _batchable_proof) = {
				let transcript = make_transcript(
					&randomness,
					slot_number,
					epoch_index,
				);

				schnorrkel::PublicKey::from_bytes(author.as_slice()).and_then(|p| {
					p.vrf_verify(transcript, vrf_output, vrf_proof)
				}).map_err(|s| {
					babe_err!("VRF verification failed: {:?}", s)
				})?
			};

			let threshold = calculate_threshold(c, authorities, authority_index as usize);
			if !check(&inout, threshold) {
				return Err(babe_err!("VRF verification of block by author {:?} failed: \
									  threshold {} exceeded", author, threshold));
			}

			if let Some(equivocation_proof) = check_equivocation(
				client,
				slot_now,
				slot_number,
				&header,
				author,
			).map_err(|e| e.to_string())? {
				info!(
					"Slot author {:?} is equivocating at slot {} with headers {:?} and {:?}",
					author,
					slot_number,
					equivocation_proof.fst_header().hash(),
					equivocation_proof.snd_header().hash(),
				);
			}

			let pre_digest = CompatibleDigestItem::babe_pre_digest(pre_digest);
			Ok(CheckedHeader::Checked(header, (pre_digest, seal)))
		} else {
			Err(babe_err!("Bad signature on {:?}", hash))
		}
	}
}

/// State that must be shared between the import queue and the authoring logic.
#[derive(Default, Clone, Debug)]
pub struct BabeLink(Arc<Mutex<(Option<Duration>, Vec<(Instant, u64)>)>>);

/// A verifier for Babe blocks.
pub struct BabeVerifier<C, T> {
	api: Arc<C>,
	inherent_data_providers: inherents::InherentDataProviders,
	config: Config,
	time_source: BabeLink,
	transaction_pool: Option<Arc<T>>,
}

impl<C, T> BabeVerifier<C, T> {
	fn check_inherents<B: BlockT>(
		&self,
		block: B,
		block_id: BlockId<B>,
		inherent_data: InherentData,
	) -> Result<(), String>
		where C: ProvideRuntimeApi, C::Api: BlockBuilderApi<B>
	{
		let inherent_res = self.api.runtime_api().check_inherents(
			&block_id,
			block,
			inherent_data,
		).map_err(|e| format!("{:?}", e))?;

		if !inherent_res.ok() {
			inherent_res
				.into_errors()
				.try_for_each(|(i, e)| {
					Err(self.inherent_data_providers.error_to_string(&i, &e))
				})
		} else {
			Ok(())
		}
	}
}

#[allow(dead_code)]
fn median_algorithm(
	median_required_blocks: u64,
	slot_duration: u64,
	slot_number: u64,
	slot_now: u64,
	time_source: &mut (Option<Duration>, Vec<(Instant, u64)>),
) {
	let num_timestamps = time_source.1.len();
	if num_timestamps as u64 >= median_required_blocks && median_required_blocks > 0 {
		let mut new_list: Vec<_> = time_source.1.iter().map(|&(t, sl)| {
			let offset: u128 = u128::from(slot_duration)
				.checked_mul(1_000_000u128) // self.config.get() returns *milliseconds*
				.and_then(|x| {
					x.checked_mul(u128::from(slot_number).saturating_sub(u128::from(sl)))
				})
				.expect("we cannot have timespans long enough for this to overflow; qed");

			const NANOS_PER_SEC: u32 = 1_000_000_000;
			let nanos = (offset % u128::from(NANOS_PER_SEC)) as u32;
			let secs = (offset / u128::from(NANOS_PER_SEC)) as u64;

			t + Duration::new(secs, nanos)
		}).collect();

		// FIXME #2926: use a selection algorithm instead of a full sorting algorithm.
		new_list.sort_unstable();

		let &median = new_list
			.get(num_timestamps / 2)
			.expect("we have at least one timestamp, so this is a valid index; qed");

		let now = Instant::now();
		if now >= median {
			time_source.0.replace(now - median);
		}

		time_source.1.clear();
	} else {
		time_source.1.push((Instant::now(), slot_now))
	}
}

impl<B: BlockT, C, T> Verifier<B> for BabeVerifier<C, T> where
	C: ProvideRuntimeApi + Send + Sync + AuxStore + ProvideCache<B>,
	C::Api: BlockBuilderApi<B> + BabeApi<B>,
	T: Send + Sync + 'static,
{
	fn verify(
		&mut self,
		origin: BlockOrigin,
		header: B::Header,
		justification: Option<Justification>,
		mut body: Option<Vec<B::Extrinsic>>,
	) -> Result<(BlockImportParams<B>, Option<Vec<(CacheKeyId, Vec<u8>)>>), String> {
		trace!(
			target: "babe",
			"Verifying origin: {:?} header: {:?} justification: {:?} body: {:?}",
			origin,
			header,
			justification,
			body,
		);

		debug!(target: "babe", "We have {:?} logs in this header", header.digest().logs().len());
		let mut inherent_data = self
			.inherent_data_providers
			.create_inherent_data()
			.map_err(String::from)?;

		let (_, slot_now, _) = self.time_source.extract_timestamp_and_slot(&inherent_data)
			.map_err(|e| format!("Could not extract timestamp and slot: {:?}", e))?;

		let hash = header.hash();
		let parent_hash = *header.parent_hash();

		let epoch = epoch(self.api.as_ref(), &BlockId::Hash(parent_hash))
			.map_err(|e| format!("Could not fetch epoch at {:?}: {:?}", parent_hash, e))?;
		let (epoch, maybe_next_epoch) = epoch.deconstruct();
		let Epoch { authorities, randomness, epoch_index, .. } = epoch;

		// We add one to allow for some small drift.
		// FIXME #1019 in the future, alter this queue to allow deferring of headers
<<<<<<< HEAD
		let mut checked_header = check_header::<B, C>(
=======
		let checked_header = check_header::<B, C, T>(
>>>>>>> 49db9e37
			&self.api,
			slot_now + 1,
			header.clone(),
			hash,
			&authorities,
			randomness,
			epoch_index,
			self.config.c(),
<<<<<<< HEAD
		);

		// if we have failed to check header using (presumably) current epoch AND we're probably in the next epoch
		// => check using next epoch
		// (this is only possible on the light client at epoch#0)
		if epoch_index == 0 && checked_header.is_err() {
			if let Some(Epoch { authorities, randomness, epoch_index, .. }) = maybe_next_epoch {
				let checked_header_next = check_header::<B, C>(
					&self.api,
					slot_now + 1,
					header,
					hash,
					&authorities,
					randomness,
					epoch_index,
					self.config.c(),
				);

				match checked_header_next {
					Ok(checked_header_next) => checked_header = Ok(checked_header_next),
					Err(_) => (),
				}
			}
		}
=======
			self.transaction_pool.as_ref().map(|x| &**x),
		)?;
>>>>>>> 49db9e37

		let checked_header = checked_header?;
		match checked_header {
			CheckedHeader::Checked(pre_header, (pre_digest, seal)) => {
				let BabePreDigest { slot_number, .. } = pre_digest.as_babe_pre_digest()
					.expect("check_header always returns a pre-digest digest item; qed");

				// if the body is passed through, we need to use the runtime
				// to check that the internally-set timestamp in the inherents
				// actually matches the slot set in the seal.
				if let Some(inner_body) = body.take() {
					inherent_data.babe_replace_inherent_data(slot_number);
					let block = B::new(pre_header.clone(), inner_body);

					self.check_inherents(
						block.clone(),
						BlockId::Hash(parent_hash),
						inherent_data,
					)?;

					let (_, inner_body) = block.deconstruct();
					body = Some(inner_body);
				}

				trace!(target: "babe", "Checked {:?}; importing.", pre_header);
				telemetry!(
					CONSENSUS_TRACE;
					"babe.checked_and_importing";
					"pre_header" => ?pre_header);

				let import_block = BlockImportParams {
					origin,
					header: pre_header,
					post_digests: vec![seal],
					body,
					finalized: false,
					justification,
					auxiliary: Vec::new(),
					fork_choice: ForkChoiceStrategy::LongestChain,
				};

				Ok((import_block, Default::default()))
			}
			CheckedHeader::Deferred(a, b) => {
				debug!(target: "babe", "Checking {:?} failed; {:?}, {:?}.", hash, a, b);
				telemetry!(CONSENSUS_DEBUG; "babe.header_too_far_in_future";
					"hash" => ?hash, "a" => ?a, "b" => ?b
				);
				Err(format!("Header {:?} rejected: too far in the future", hash))
			}
		}
	}
}

/// Regular BABE epoch or spanned genesis epoch.
#[derive(Debug, Decode, Encode)]
enum MaybeSpanEpoch {
	/// Genesis entry. Has the data for epoch#0 and epoch#1.
	Genesis(Epoch, Epoch),
	/// Regular entry. Has the data for the epoch after next (i.e. current epoch + 2).
	Regular(Epoch),
}

impl MaybeSpanEpoch {
	pub fn deconstruct(self) -> (Epoch, Option<Epoch>) {
		match self {
			MaybeSpanEpoch::Genesis(epoch0, epoch1) => (epoch0, Some(epoch1)),
			MaybeSpanEpoch::Regular(epoch) => (epoch, None),
		}
	}

	#[cfg(test)]
	pub fn into_regular(self) -> Option<Epoch> {
		match self {
			MaybeSpanEpoch::Regular(epoch) => Some(epoch),
			_ => None,
		}
	}
}

/// Extract current epoch data from cache and fallback to querying the runtime
/// if the cache isn't populated.
fn epoch<B, C>(client: &C, at: &BlockId<B>) -> Result<MaybeSpanEpoch, ConsensusError> where
	B: BlockT,
	C: ProvideRuntimeApi + ProvideCache<B>,
	C::Api: BabeApi<B>,
{
	epoch_from_cache(client, at)
		.or_else(|| epoch_from_runtime(client, at).map(MaybeSpanEpoch::Regular))
		.ok_or(consensus_common::Error::InvalidAuthoritiesSet)
}

/// Extract current epoch data from cache.
fn epoch_from_cache<B, C>(client: &C, at: &BlockId<B>) -> Option<MaybeSpanEpoch> where
	B: BlockT,
	C: ProvideCache<B>,
{
	// the epoch that is BABE-valid at the block is not the epoch that is cache-valid at the block
	// we need to go back for maximum two steps
	client.cache()
		.and_then(|cache| cache
			.get_at(&well_known_cache_keys::EPOCH, at)
			.and_then(|v| Decode::decode(&mut &v[..]).ok()))
}

/// Extract current epoch from runtime.
fn epoch_from_runtime<B, C>(client: &C, at: &BlockId<B>) -> Option<Epoch> where
	B: BlockT,
	C: ProvideRuntimeApi,
	C::Api: BabeApi<B>,
{
	if client.runtime_api().has_api::<dyn BabeApi<B>>(at).unwrap_or(false) {
		let s = BabeApi::epoch(&*client.runtime_api(), at).ok()?;
		if s.authorities.is_empty() {
			error!("No authorities!");
			None
		} else {
			Some(s)
		}
	} else {
		error!("bad api!");
		None
	}
}

/// The BABE import queue type.
pub type BabeImportQueue<B> = BasicQueue<B>;

/// Register the babe inherent data provider, if not registered already.
fn register_babe_inherent_data_provider(
	inherent_data_providers: &InherentDataProviders,
	slot_duration: u64,
) -> Result<(), consensus_common::Error> {
	debug!(target: "babe", "Registering");
	if !inherent_data_providers.has_provider(&srml_babe::INHERENT_IDENTIFIER) {
		inherent_data_providers
			.register_provider(srml_babe::InherentDataProvider::new(slot_duration))
			.map_err(Into::into)
			.map_err(consensus_common::Error::InherentData)
	} else {
		Ok(())
	}
}

fn get_keypair(q: &AuthorityPair) -> &Keypair {
	use primitives::crypto::IsWrappedBy;
	primitives::sr25519::Pair::from_ref(q).as_ref()
}

#[allow(deprecated)]
fn make_transcript(
	randomness: &[u8],
	slot_number: u64,
	epoch: u64,
) -> Transcript {
	let mut transcript = Transcript::new(&BABE_ENGINE_ID);
	transcript.commit_bytes(b"slot number", &slot_number.to_le_bytes());
	transcript.commit_bytes(b"current epoch", &epoch.to_le_bytes());
	transcript.commit_bytes(b"chain randomness", randomness);
	transcript
}

fn check(inout: &VRFInOut, threshold: u128) -> bool {
	u128::from_le_bytes(inout.make_bytes::<[u8; 16]>(BABE_VRF_PREFIX)) < threshold
}

fn calculate_threshold(
	c: (u64, u64),
	authorities: &[(AuthorityId, BabeWeight)],
	authority_index: usize,
) -> u128 {
	use num_bigint::BigUint;
	use num_rational::BigRational;
	use num_traits::{cast::ToPrimitive, identities::One};

	let c = c.0 as f64 / c.1 as f64;

	let theta =
		authorities[authority_index].1 as f64 /
		authorities.iter().map(|(_, weight)| weight).sum::<u64>() as f64;

	let calc = || {
		let p = BigRational::from_float(1f64 - (1f64 - c).powf(theta))?;
		let numer = p.numer().to_biguint()?;
		let denom = p.denom().to_biguint()?;
		((BigUint::one() << 128) * numer / denom).to_u128()
	};

	calc().unwrap_or(u128::max_value())
}

/// Claim a slot if it is our turn.  Returns `None` if it is not our turn.
///
/// This hashes the slot number, epoch, genesis hash, and chain randomness into
/// the VRF.  If the VRF produces a value less than `threshold`, it is our turn,
/// so it returns `Some(_)`.  Otherwise, it returns `None`.
fn claim_slot(
	slot_number: u64,
	Epoch { ref authorities, ref randomness, epoch_index, .. }: Epoch,
	c: (u64, u64),
	keystore: &KeyStorePtr,
) -> Option<((VRFInOut, VRFProof, VRFProofBatchable), usize, AuthorityPair)> {
	let keystore = keystore.read();
	let (key_pair, authority_index) = authorities.iter()
		.enumerate()
		.find_map(|(i, a)| {
			keystore.key_pair::<AuthorityPair>(&a.0).ok().map(|kp| (kp, i))
		})?;
	let transcript = make_transcript(randomness, slot_number, epoch_index);

	// Compute the threshold we will use.
	//
	// We already checked that authorities contains `key.public()`, so it can't
	// be empty.  Therefore, this division in `calculate_threshold` is safe.
	let threshold = calculate_threshold(c, authorities, authority_index);

	get_keypair(&key_pair)
		.vrf_sign_after_check(transcript, |inout| check(inout, threshold))
		.map(|s|(s, authority_index, key_pair))
}

fn initialize_authorities_cache<B, C>(client: &C) -> Result<(), ConsensusError> where
	B: BlockT,
	C: ProvideRuntimeApi + ProvideCache<B>,
	C::Api: BabeApi<B>,
{
	// no cache => no initialization
	let cache = match client.cache() {
		Some(cache) => cache,
		None => return Ok(()),
	};

	// check if we already have initialized the cache
	let genesis_id = BlockId::Number(Zero::zero());
	let genesis_epoch: Option<MaybeSpanEpoch> = cache
		.get_at(&well_known_cache_keys::EPOCH, &genesis_id)
		.and_then(|v| Decode::decode(&mut &v[..]).ok());
	if genesis_epoch.is_some() {
		return Ok(());
	}

	let map_err = |error| consensus_common::Error::from(consensus_common::Error::ClientImport(
		format!(
			"Error initializing authorities cache: {}",
			error,
		)));

	let epoch0 = epoch_from_runtime(client, &genesis_id).ok_or(consensus_common::Error::InvalidAuthoritiesSet)?;
	let mut epoch1 = epoch0.clone();
	epoch1.epoch_index = 1;

	let genesis_epoch = MaybeSpanEpoch::Genesis(epoch0, epoch1);
	cache.initialize(&well_known_cache_keys::EPOCH, genesis_epoch.encode())
		.map_err(map_err)
}

/// Tree of all epoch changes across all *seen* forks. Data stored in tree is
/// the hash and block number of the block signaling the epoch change, and the
/// epoch that was signalled at that block.
type EpochChanges<Block> = ForkTree<
	<Block as BlockT>::Hash,
	NumberFor<Block>,
	Epoch,
>;

/// A shared epoch changes tree.
#[derive(Clone)]
struct SharedEpochChanges<Block: BlockT> {
	inner: Arc<Mutex<EpochChanges<Block>>>,
}

impl<Block: BlockT> SharedEpochChanges<Block> {
	fn new() -> Self {
		SharedEpochChanges {
			inner: Arc::new(Mutex::new(EpochChanges::<Block>::new()))
		}
	}

	fn lock(&self) -> MutexGuard<EpochChanges<Block>> {
		self.inner.lock()
	}
}

impl<Block: BlockT> From<EpochChanges<Block>> for SharedEpochChanges<Block> {
	fn from(epoch_changes: EpochChanges<Block>) -> Self {
		SharedEpochChanges {
			inner: Arc::new(Mutex::new(epoch_changes))
		}
	}
}

/// A block-import handler for BABE.
///
/// This scans each imported block for epoch change signals. The signals are
/// tracked in a tree (of all forks), and the import logic validates all epoch
/// change transitions, i.e. whether a given epoch change is expected or whether
/// it is missing.
///
/// The epoch change tree should be pruned as blocks are finalized.
pub struct BabeBlockImport<B, E, Block: BlockT, I, RA, PRA> {
	inner: I,
	client: Arc<Client<B, E, Block, RA>>,
	api: Arc<PRA>,
	epoch_changes: SharedEpochChanges<Block>,
}

impl<B, E, Block: BlockT, I: Clone, RA, PRA> Clone for BabeBlockImport<B, E, Block, I, RA, PRA> {
	fn clone(&self) -> Self {
		BabeBlockImport {
			inner: self.inner.clone(),
			client: self.client.clone(),
			api: self.api.clone(),
			epoch_changes: self.epoch_changes.clone(),
		}
	}
}

impl<B, E, Block: BlockT, I, RA, PRA> BabeBlockImport<B, E, Block, I, RA, PRA> {
	fn new(
		client: Arc<Client<B, E, Block, RA>>,
		api: Arc<PRA>,
		epoch_changes: SharedEpochChanges<Block>,
		block_import: I,
	) -> Self {
		BabeBlockImport {
			client,
			api,
			inner: block_import,
			epoch_changes,
		}
	}
}

impl<B, E, Block, I, RA, PRA> BlockImport<Block> for BabeBlockImport<B, E, Block, I, RA, PRA> where
	Block: BlockT<Hash=H256>,
	I: BlockImport<Block> + Send + Sync,
	I::Error: Into<ConsensusError>,
	B: Backend<Block, Blake2Hasher> + 'static,
	E: CallExecutor<Block, Blake2Hasher> + 'static + Clone + Send + Sync,
	RA: Send + Sync,
	PRA: ProvideRuntimeApi + ProvideCache<Block>,
	PRA::Api: BabeApi<Block>,
{
	type Error = ConsensusError;

	fn import_block(
		&mut self,
		mut block: BlockImportParams<Block>,
		mut new_cache: HashMap<well_known_cache_keys::Id, Vec<u8>>,
	) -> Result<ImportResult, Self::Error> {
		let hash = block.post_header().hash();
		let number = block.header.number().clone();

		// early exit if block already in chain, otherwise the check for
		// epoch changes will error when trying to re-import an epoch change
		#[allow(deprecated)]
		match self.client.backend().blockchain().status(BlockId::Hash(hash)) {
			Ok(blockchain::BlockStatus::InChain) => return Ok(ImportResult::AlreadyInChain),
			Ok(blockchain::BlockStatus::Unknown) => {},
			Err(e) => return Err(ConsensusError::ClientImport(e.to_string()).into()),
		}

		let slot_number = {
			let pre_digest = find_pre_digest::<Block>(&block.header)
				.expect("valid babe headers must contain a predigest; \
						 header has been already verified; qed");
			let BabePreDigest { slot_number, .. } = pre_digest;
			slot_number
		};

		// returns a function for checking whether a block is a descendent of another
		// consistent with querying client directly after importing the block.
		let parent_hash = *block.header.parent_hash();
		let is_descendent_of = is_descendent_of(&self.client, Some((&hash, &parent_hash)));

		// check if there's any epoch change expected to happen at this slot
		let mut epoch_changes = self.epoch_changes.lock();
		let enacted_epoch = epoch_changes.find_node_where(
			&hash,
			&number,
			&is_descendent_of,
			&|epoch| epoch.start_slot <= slot_number,
		).map_err(|e| ConsensusError::from(ConsensusError::ClientImport(e.to_string())))?;

		let check_roots = || -> Result<bool, ConsensusError> {
			// this can only happen when the chain starts, since there's no
			// epoch change at genesis. afterwards every time we expect an epoch
			// change it means we will import another one.
			for (root, _, _) in epoch_changes.roots() {
				let is_descendent_of = is_descendent_of(root, &hash)
					.map_err(|e| {
						ConsensusError::from(ConsensusError::ClientImport(e.to_string()))
					})?;

				if is_descendent_of {
					return Ok(false);
				}
			}

			Ok(true)
		};

		let expected_epoch_change = enacted_epoch.is_some();
		let next_epoch_digest = find_next_epoch_digest::<Block>(&block.header)
			.map_err(|e| ConsensusError::from(ConsensusError::ClientImport(e.to_string())))?;

		match (expected_epoch_change, next_epoch_digest.is_some()) {
			(true, true) => {},
			(false, false) => {},
			(true, false) => {
				return Err(
					ConsensusError::ClientImport(
						"Expected epoch change to happen by this block".into(),
					)
				);
			},
			(false, true) => {
				if !check_roots()? {
					return Err(ConsensusError::ClientImport("Unexpected epoch change".into()));
				}
			},
		}

		// if there's a pending epoch we'll save the previous epoch changes here
		// this way we can revert it if there's any error
		let mut old_epoch_changes = None;

		if let Some(enacted_epoch) = enacted_epoch.as_ref() {
			let enacted_epoch = &enacted_epoch.data;

			// update the current epoch in the client cache
			new_cache.insert(
				well_known_cache_keys::EPOCH,
				MaybeSpanEpoch::Regular(enacted_epoch.clone()).encode(),
			);
		}

		if let Some(next_epoch) = next_epoch_digest {
			if let Some(enacted_epoch) = enacted_epoch {
				let enacted_epoch = &enacted_epoch.data;
				if next_epoch.epoch_index.checked_sub(enacted_epoch.epoch_index) != Some(1) {
					return Err(ConsensusError::ClientImport(format!(
						"Invalid BABE epoch change: expected next epoch to be {:?}, got {:?}",
						enacted_epoch.epoch_index.saturating_add(1),
						next_epoch.epoch_index,
					)));
				}
			}

			old_epoch_changes = Some(epoch_changes.clone());

			// track the epoch change in the fork tree
			epoch_changes.import(
				hash,
				number,
				next_epoch,
				&is_descendent_of,
			).map_err(|e| ConsensusError::from(ConsensusError::ClientImport(e.to_string())))?;

			crate::aux_schema::write_epoch_changes::<Block, _, _>(
				&*epoch_changes,
				|insert| block.auxiliary.extend(
					insert.iter().map(|(k, v)| (k.to_vec(), Some(v.to_vec())))
				)
			);
		}

		let import_result = self.inner.import_block(block, new_cache);

		// revert to the original epoch changes in case there's an error
		// importing the block
		if let Err(_) = import_result {
			if let Some(old_epoch_changes) = old_epoch_changes {
				*epoch_changes = old_epoch_changes;
			}
		}

		import_result.map_err(Into::into)
	}

	fn check_block(
		&mut self,
		hash: Block::Hash,
		parent_hash: Block::Hash,
	) -> Result<ImportResult, Self::Error> {
		self.inner.check_block(hash, parent_hash).map_err(Into::into)
	}
}

/// Start an import queue for the BABE consensus algorithm. This method returns
/// the import queue, some data that needs to be passed to the block authoring
/// logic (`BabeLink`), a `BabeBlockImport` which should be used by the
/// authoring when importing its own blocks, and a future that must be run to
/// completion and is responsible for listening to finality notifications and
/// pruning the epoch changes tree.
pub fn import_queue<B, E, Block: BlockT<Hash=H256>, I, RA, PRA, T>(
	config: Config,
	block_import: I,
	justification_import: Option<BoxJustificationImport<Block>>,
	finality_proof_import: Option<BoxFinalityProofImport<Block>>,
	client: Arc<Client<B, E, Block, RA>>,
	api: Arc<PRA>,
	inherent_data_providers: InherentDataProviders,
	transaction_pool: Option<Arc<T>>,
) -> ClientResult<(
	BabeImportQueue<Block>,
	BabeLink,
	BabeBlockImport<B, E, Block, I, RA, PRA>,
	impl futures01::Future<Item = (), Error = ()>,
)> where
	B: Backend<Block, Blake2Hasher> + 'static,
	I: BlockImport<Block> + Clone + Send + Sync + 'static,
	I::Error: Into<ConsensusError>,
	E: CallExecutor<Block, Blake2Hasher> + Clone + Send + Sync + 'static,
	RA: Send + Sync + 'static,
	PRA: ProvideRuntimeApi + ProvideCache<Block> + Send + Sync + AuxStore + 'static,
	PRA::Api: BlockBuilderApi<Block> + BabeApi<Block>,
	T: Send + Sync + 'static,
{
	register_babe_inherent_data_provider(&inherent_data_providers, config.get())?;
	initialize_authorities_cache(&*api)?;

	let verifier = BabeVerifier {
		api: api.clone(),
		inherent_data_providers,
		time_source: Default::default(),
		config,
		transaction_pool,
	};

	#[allow(deprecated)]
	let epoch_changes = aux_schema::load_epoch_changes(&**client.backend())?;

	let block_import = BabeBlockImport::new(
		client.clone(),
		api,
		epoch_changes.clone(),
		block_import,
	);

	let pruning_task = client.finality_notification_stream()
		.map(|v| Ok::<_, ()>(v)).compat()
		.for_each(move |notification| {
			let is_descendent_of = is_descendent_of(&client, None);
			epoch_changes.lock().prune(
				&notification.hash,
				*notification.header.number(),
				&is_descendent_of,
			).map_err(|e| {
				debug!(target: "babe", "Error pruning epoch changes fork tree: {:?}", e)
			})?;

			Ok(())
		});

	let timestamp_core = verifier.time_source.clone();
	let queue = BasicQueue::new(
		verifier,
		Box::new(block_import.clone()),
		justification_import,
		finality_proof_import,
	);

	Ok((queue, timestamp_core, block_import, pruning_task))
}

/// BABE test helpers. Utility methods for manually authoring blocks.
#[cfg(feature = "test-helpers")]
pub mod test_helpers {
	use super::*;

	/// Try to claim the given slot and return a `BabePreDigest` if
	/// successful.
	pub fn claim_slot<B, C>(
		client: &C,
		at: &BlockId<B>,
		slot_number: u64,
		c: (u64, u64),
		keystore: &KeyStorePtr,
	) -> Option<BabePreDigest> where
		B: BlockT,
		C: ProvideRuntimeApi + ProvideCache<B>,
		C::Api: BabeApi<B>,
	{
		let epoch = match epoch(client, at).unwrap() {
			MaybeSpanEpoch::Regular(epoch) => epoch,
			_ => unreachable!("it is always Regular epoch on full nodes"),
		};

		super::claim_slot(
			slot_number,
			epoch,
			c,
			keystore,
		).map(|((inout, vrf_proof, _), authority_index, _)| {
			BabePreDigest {
				vrf_proof,
				vrf_output: inout.to_output(),
				authority_index: authority_index as u32,
				slot_number,
			}
		})
	}
}<|MERGE_RESOLUTION|>--- conflicted
+++ resolved
@@ -466,7 +466,7 @@
 /// unsigned.  This is required for security and must not be changed.
 ///
 /// This digest item will always return `Some` when used with `as_babe_pre_digest`.
-// FIXME #1018 needs misbehavior types. The `transaction_pool` parameter will be 
+// FIXME #1018 needs misbehavior types. The `transaction_pool` parameter will be
 // used to submit such misbehavior reports.
 fn check_header<B: BlockT + Sized, C: AuxStore, T>(
 	client: &C,
@@ -672,11 +672,7 @@
 
 		// We add one to allow for some small drift.
 		// FIXME #1019 in the future, alter this queue to allow deferring of headers
-<<<<<<< HEAD
-		let mut checked_header = check_header::<B, C>(
-=======
-		let checked_header = check_header::<B, C, T>(
->>>>>>> 49db9e37
+		let mut checked_header = check_header::<B, C, T>(
 			&self.api,
 			slot_now + 1,
 			header.clone(),
@@ -685,8 +681,8 @@
 			randomness,
 			epoch_index,
 			self.config.c(),
-<<<<<<< HEAD
-		);
+			self.transaction_pool.as_ref().map(|x| &**x),
+		)?;
 
 		// if we have failed to check header using (presumably) current epoch AND we're probably in the next epoch
 		// => check using next epoch
@@ -710,10 +706,6 @@
 				}
 			}
 		}
-=======
-			self.transaction_pool.as_ref().map(|x| &**x),
-		)?;
->>>>>>> 49db9e37
 
 		let checked_header = checked_header?;
 		match checked_header {
