--- conflicted
+++ resolved
@@ -26,6 +26,7 @@
 [features]
 default = ["std"]
 std = [
+	"app-crypto/std",
 	"codec/std",
 	"finality-tracker/std",
 	"primitives/std",
@@ -35,10 +36,7 @@
 	"session/std",
 	"sr-primitives/std",
 	"sr-staking-primitives/std",
-<<<<<<< HEAD
 	"srml-support/std",
 	"substrate-finality-grandpa-primitives/std",
-=======
->>>>>>> 5d992d80
 	"system/std",
 ]