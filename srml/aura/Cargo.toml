--- conflicted
+++ resolved
@@ -13,12 +13,7 @@
 serde = { version = "1.0", optional = true }
 session = { package = "srml-session", path = "../session", default-features = false }
 sr-primitives = { path = "../../core/sr-primitives", default-features = false }
-<<<<<<< HEAD
-=======
-primitives = { package = "substrate-primitives",  path = "../../core/primitives", default-features = false }
-app-crypto = { package = "substrate-application-crypto",  path = "../../core/application-crypto", default-features = false }
 runtime_io = { package = "sr-io", path = "../../core/sr-io", default-features = false, features = [ "wasm-nice-panic-message" ] }
->>>>>>> 755a6c44
 srml-support = { path = "../support", default-features = false }
 substrate-consensus-aura-primitives = { path = "../../core/consensus/aura/primitives", default-features = false}
 system = { package = "srml-system", path = "../system", default-features = false }
@@ -27,7 +22,6 @@
 [dev-dependencies]
 lazy_static = "1.0"
 parking_lot = "0.9.0"
-runtime_io = { package = "sr-io", path = "../../core/sr-io" }
 
 [features]
 default = ["std"]
@@ -35,6 +29,7 @@
 	"app-crypto/std",
 	"codec/std",
 	"inherents/std",
+	"runtime_io/std",
 	"primitives/std",
 	"rstd/std",
 	"serde",
